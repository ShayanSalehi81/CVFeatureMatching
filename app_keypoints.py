import streamlit as st
from contextlib import contextmanager
<<<<<<< HEAD
from utils import load_image_from_bytes, to_gray, draw_keypoints, draw_loftr_keypoints
=======
from utils import load_image_from_bytes, to_gray, draw_keypoints, to_rgb
>>>>>>> f013010c
from detector import *
from deep import *
import matplotlib.pyplot as plt
import time

st.title("Image Keypoint Detection")

detector_options = ["SIFT", "FAST", "BRIEF", "ORB", "Harris", "Shi-Tomasi", "MSER", "AKAZE", "BRISK"]

st.sidebar.title("Options")
selected_detector = st.sidebar.selectbox("Choose a detector", detector_options)

detectors = {
    "SIFT": SIFTDetector,
    "FAST": FastDetector,
    "BRIEF": BRIEFDetector,
    "ORB": ORBDetector,
    "Harris": HarrisDetector,
    "Shi-Tomasi": ShiTomasiDetector,
    "MSER": MSERDetector,
    "AKAZE": AKAZEDetector,
    "BRISK": BRISKDetector,
}

if 'history' not in st.session_state:
    st.session_state['history'] = []

if 'counter' not in st.session_state:
    st.session_state.counter = 0

def update_history(detector_name, keypoints, processing_time):
    st.session_state.counter += 1
    unique_id = f"{detector_name} #{st.session_state.counter}"
    
    processing_time = float(processing_time.split(' ')[0])

    history = st.session_state['history']
    if len(history) >= 10:
        history.pop(0)
    history.append({
        "Detector": unique_id,
        "Keypoints": keypoints,
        "Processing Time": processing_time
    })

    st.session_state['history'] = history

def plot_combined_chart():
    history = st.session_state['history']
    if not history:
        st.write("No data to display yet.")
        return

    fig, ax1 = plt.subplots()

    detectors = [record["Detector"] for record in history]
    keypoints = [record["Keypoints"] for record in history]
    processing_times = [record["Processing Time"] for record in history]

    ax1.bar(detectors, processing_times, color='b', label='Processing Time (ms)')
    ax1.set_xlabel('Detector')
    ax1.set_ylabel('Processing Time (ms)', color='b')
    ax1.tick_params(axis='y', labelcolor='b')

    ax2 = ax1.twinx()
    ax2.plot(detectors, keypoints, color='g', marker='o', label='Average Keypoints')
    ax2.set_ylabel('Count', color='k')
    ax2.tick_params(axis='y', labelcolor='k')

    lines, labels = ax1.get_legend_handles_labels()
    lines2, labels2 = ax2.get_legend_handles_labels()
    ax2.legend(lines + lines2, labels + labels2, loc=0)

    st.pyplot(fig)

timing_results = {}

@contextmanager
def timer(label):
    start = time.time()
    yield
    end = time.time()
    timing_results[label] = f"{(end - start) * 1000:.2f} ms"

uploaded_file = st.file_uploader("Upload an image", type=["jpg", "jpeg", "png"], accept_multiple_files=False)

if uploaded_file is not None:

    image = load_image_from_bytes(uploaded_file.getvalue())
    image_rgb = to_rgb(image)

    # create 2 columns
    col1, col2 = st.columns(2)

    col1.image(image_rgb, caption="Uploaded Image", use_column_width=True)
    
    gray_image = to_gray(image)

    with timer("Detection Process"):
<<<<<<< HEAD
        if selected_deep_matcher == "None":
            detector_name = selected_detector 
            detector = detectors[selected_detector]
            keypoints = detector.detect(gray_image)
            keypoints, _ = detector.compute(gray_image, keypoints)
            keypoints_image = draw_keypoints(image, keypoints)
        else:
            detector_name = selected_deep_matcher
            detector = detectors[selected_deep_matcher]
            scale = 1000 / max(image.shape[:2])
            image = cv2.resize(image, (0, 0), fx=scale, fy=scale)
            gray1 = to_gray(image)
            keypoints = detector.detect_keypoints(gray1)
            keypoints_image = draw_loftr_keypoints(image, keypoints)

    update_history(detector_name, len(keypoints), timing_results["Detection Process"])

    st.image(keypoints_image, caption="Detected Keypoints", use_column_width=True)
=======
        detector = detectors[selected_detector]()
        keypoints = detector.detect(gray_image)

    keypoints_image = draw_keypoints(image_rgb, keypoints)
    col2.image(keypoints_image, caption="Detected Keypoints", use_column_width=True)
>>>>>>> f013010c

    timing_data = [{"Process Type": key, "Time To Take (Miliseconds)": value} for key, value in timing_results.items()]
    st.sidebar.table(timing_data)

    st.sidebar.metric(label="Number of Keypoints", value=len(keypoints))

    plot_combined_chart()<|MERGE_RESOLUTION|>--- conflicted
+++ resolved
@@ -1,10 +1,8 @@
 import streamlit as st
 from contextlib import contextmanager
-<<<<<<< HEAD
-from utils import load_image_from_bytes, to_gray, draw_keypoints, draw_loftr_keypoints
-=======
-from utils import load_image_from_bytes, to_gray, draw_keypoints, to_rgb
->>>>>>> f013010c
+
+from utils import load_image_from_bytes, to_gray, draw_keypoints, draw_loftr_keypoints, to_rgb
+
 from detector import *
 from deep import *
 import matplotlib.pyplot as plt
@@ -104,32 +102,14 @@
     gray_image = to_gray(image)
 
     with timer("Detection Process"):
-<<<<<<< HEAD
-        if selected_deep_matcher == "None":
-            detector_name = selected_detector 
-            detector = detectors[selected_detector]
-            keypoints = detector.detect(gray_image)
-            keypoints, _ = detector.compute(gray_image, keypoints)
-            keypoints_image = draw_keypoints(image, keypoints)
-        else:
-            detector_name = selected_deep_matcher
-            detector = detectors[selected_deep_matcher]
-            scale = 1000 / max(image.shape[:2])
-            image = cv2.resize(image, (0, 0), fx=scale, fy=scale)
-            gray1 = to_gray(image)
-            keypoints = detector.detect_keypoints(gray1)
-            keypoints_image = draw_loftr_keypoints(image, keypoints)
+        detector_name = selected_detector 
+        detector = detectors[selected_detector]()
+        keypoints = detector.detect(gray_image)
+        keypoints_image = draw_keypoints(image_rgb, keypoints)
 
     update_history(detector_name, len(keypoints), timing_results["Detection Process"])
 
-    st.image(keypoints_image, caption="Detected Keypoints", use_column_width=True)
-=======
-        detector = detectors[selected_detector]()
-        keypoints = detector.detect(gray_image)
-
-    keypoints_image = draw_keypoints(image_rgb, keypoints)
     col2.image(keypoints_image, caption="Detected Keypoints", use_column_width=True)
->>>>>>> f013010c
 
     timing_data = [{"Process Type": key, "Time To Take (Miliseconds)": value} for key, value in timing_results.items()]
     st.sidebar.table(timing_data)
