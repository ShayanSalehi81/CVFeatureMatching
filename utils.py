import cv2
import numpy as np
import kornia as K
import kornia.feature as KF
import matplotlib.pyplot as plt
import torch
from kornia_moons.viz import draw_LAF_matches
from hloc.utils import viz_3d

def load_image(image_path):
    return cv2.imread(image_path)

def load_image_from_bytes(image_bytes):
    nparr = np.frombuffer(image_bytes, np.uint8)
    return cv2.imdecode(nparr, cv2.IMREAD_COLOR)

def to_gray(image):
    return cv2.cvtColor(image, cv2.COLOR_BGR2GRAY)

def to_rgb(image):
    return cv2.cvtColor(image, cv2.COLOR_BGR2RGB)

def draw_keypoints(image, keypoints, **kwargs):
    if kwargs.get("color", None) is None:
        kwargs["color"] = (255, 0, 0)
    return cv2.drawKeypoints(image, keypoints, None, **kwargs)

def draw_matches(image1, image2, keypoints1, keypoints2, matches, **kwargs):
    return cv2.drawMatches(image1, keypoints1, image2, keypoints2, matches, None, **kwargs)

def warp_images(img1, img2, H):
    rows1, cols1 = img1.shape[:2]
    rows2, cols2 = img2.shape[:2]
    list_of_points_1 = np.float32([[0, 0], [0, rows1], [cols1, rows1], [cols1, 0]]).reshape(-1, 1, 2)
    temp_points = np.float32([[0, 0], [0, rows2], [cols2, rows2], [cols2, 0]]).reshape(-1, 1, 2)
    list_of_points_2 = cv2.perspectiveTransform(temp_points, H)
    list_of_points = np.concatenate((list_of_points_1, list_of_points_2), axis=0)
    [x_min, y_min] = np.int32(list_of_points.min(axis=0).ravel() - 0.5)
    [x_max, y_max] = np.int32(list_of_points.max(axis=0).ravel() + 0.5)
    translation_dist = [-x_min, -y_min]
    H_translation = np.array([[1, 0, translation_dist[0]], [0, 1, translation_dist[1]], [0, 0, 1]])
    output_img = cv2.warpPerspective(img2, H_translation.dot(H), (x_max - x_min, y_max - y_min))
    output_img[translation_dist[1]:rows1 + translation_dist[1], translation_dist[0]:cols1 + translation_dist[0]] = img1
    return output_img

def draw_loftr_matches(image1, image2, keypoints1, keypoints2, inliers):
    draw_LAF_matches(
        KF.laf_from_center_scale_ori(
            torch.from_numpy(keypoints1).view(1, -1, 2),
            torch.ones(keypoints1.shape[0]).view(1, -1, 1, 1),
            torch.ones(keypoints1.shape[0]).view(1, -1, 1),
        ),
        KF.laf_from_center_scale_ori(
            torch.from_numpy(keypoints2).view(1, -1, 2),
            torch.ones(keypoints2.shape[0]).view(1, -1, 1, 1),
            torch.ones(keypoints2.shape[0]).view(1, -1, 1),
        ),
        torch.arange(keypoints1.shape[0]).view(-1, 1).repeat(1, 2),
        image1,
        image2,
        inliers,
        draw_dict={
            "inlier_color": (0.2, 1, 0.2),
            "tentative_color": (1.0, 0.5, 1),
            "feature_color": (0.2, 0.5, 1),
            "vertical": False,
        },
    )

<<<<<<< HEAD
def draw_loftr_keypoints(image, keypoints, color=(0, 255, 0), radius=3, thickness=-1):
    if isinstance(keypoints, torch.Tensor):
        keypoints = keypoints.cpu().numpy()

    image_with_keypoints = image.copy()
    for point in keypoints:
        x, y = int(point[0]), int(point[1])
        cv2.circle(image_with_keypoints, (x, y), radius, color, thickness)

    return image_with_keypoints
=======
def draw_superpoint_matches(model):
    fig = viz_3d.init_figure()
    viz_3d.plot_reconstruction(fig, model, color='rgba(255,0,0,0.5)', name="mapping", points_rgb=True)
    return fig
>>>>>>> f013010c
<|MERGE_RESOLUTION|>--- conflicted
+++ resolved
@@ -67,7 +67,7 @@
         },
     )
 
-<<<<<<< HEAD
+
 def draw_loftr_keypoints(image, keypoints, color=(0, 255, 0), radius=3, thickness=-1):
     if isinstance(keypoints, torch.Tensor):
         keypoints = keypoints.cpu().numpy()
@@ -78,9 +78,8 @@
         cv2.circle(image_with_keypoints, (x, y), radius, color, thickness)
 
     return image_with_keypoints
-=======
+
 def draw_superpoint_matches(model):
     fig = viz_3d.init_figure()
     viz_3d.plot_reconstruction(fig, model, color='rgba(255,0,0,0.5)', name="mapping", points_rgb=True)
-    return fig
->>>>>>> f013010c
+    return fig