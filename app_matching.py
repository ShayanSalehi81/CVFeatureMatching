import streamlit as st
from detector import *
from matcher import *
from fundamental import *
from deep import *
from utils import load_image_from_bytes, to_gray, to_rgb, draw_keypoints, draw_matches, warp_images, draw_loftr_matches
from contextlib import contextmanager
import cv2
import matplotlib.pyplot as plt
import io
import time

st.title("Image Matching")

method = st.sidebar.selectbox("Choose Method", ["Classic", "Deep"])

if method == "Classic":
    st.sidebar.title("Detector")
    detector = st.sidebar.selectbox("Choose a detector", ["SIFT", "SURF", "FAST", "BRIEF", "ORB", "MSER", "AKAZE", "BRISK"])
    detectors = {
        "SIFT": SIFTDetector,
        "SURF": SURFDetector,
        "FAST": FastDetector,
        "BRIEF": BRIEFDetector,
        "ORB": ORBDetector,
        "MSER": MSERDetector,
        "AKAZE": AKAZEDetector,
        "BRISK": BRISKDetector
    }

    st.sidebar.title("Matcher")
    matcher = st.sidebar.selectbox("Choose a matcher", ["BFMatcher", "FLANNMatcher"])
    matchers = {
        "BFMatcher": BFMatcher,
        "FLANNMatcher": FLANNMatcher
    }
else:
    st.sidebar.title("Deep Matcher")
    deep_matcher = st.sidebar.selectbox("Choose a deep matcher", ["LoFTR"])
    deep_matchers = {
        "LoFTR": LoFTRMatcher
    }

    st.sidebar.title("Fundamental Matrix")
    fundamental = st.sidebar.selectbox("Choose a fundamental matrix method", ["RANSAC", "Default", "USAC_MAGSAC", "LMEDS", "FM_7POINT", "USAC_DEFAULT", "USAC_PARALLEL", "USAC_FAST", "USAC_ACCURATE"])
    fundamentals = {
        "RANSAC": RANSACFundamental,
        "Default": DefaultFundamental,
        "USAC_MAGSAC": USACMAGSACFundamental,
        "LMEDS": LMEDSFundamental,
        "FM_7POINT": FM_7POINTFundamental,
        "USAC_DEFAULT": USACDEFAULTFundamental,
        "USAC_PARALLEL": USACPARALLELFundamental,
        "USAC_FAST": USACFASTFundamental,
        "USAC_ACCURATE": USACACCURATEFundamental
    }

if 'history' not in st.session_state:
    st.session_state['history'] = []

if 'counter' not in st.session_state:
    st.session_state.counter = 0

def update_history(detector_name, keypoints1, keypoints2, matches, processing_time):
    st.session_state.counter += 1
    unique_id = f"{detector_name} #{st.session_state.counter}"
    
    avg_keypoints = (keypoints1 + keypoints2) / 2
    processing_time = float(processing_time.split(' ')[0])

    history = st.session_state['history']
    if len(history) >= 10:
        history.pop(0)
    history.append({
        "Detector": unique_id,
        "Avg Keypoints": avg_keypoints,
        "Matches": matches,
        "Processing Time": processing_time
    })

    st.session_state['history'] = history

def plot_combined_chart():
    history = st.session_state['history']
    if not history:
        st.write("No data to display yet.")
        return

    fig, ax1 = plt.subplots()

    detectors = [record["Detector"] for record in history]
    avg_keypoints = [record["Avg Keypoints"] for record in history]
    matches = [record["Matches"] for record in history]
    processing_times = [record["Processing Time"] for record in history]

    ax1.bar(detectors, processing_times, color='b', label='Processing Time (ms)')
    ax1.set_xlabel('Detector')
    ax1.set_ylabel('Processing Time (ms)', color='b')
    ax1.tick_params(axis='y', labelcolor='b')

    ax2 = ax1.twinx()
    ax2.plot(detectors, avg_keypoints, color='g', marker='o', label='Average Keypoints')
    ax2.plot(detectors, matches, color='r', marker='x', label='Matches')
    ax2.set_ylabel('Count', color='k')
    ax2.tick_params(axis='y', labelcolor='k')

    lines, labels = ax1.get_legend_handles_labels()
    lines2, labels2 = ax2.get_legend_handles_labels()
    ax2.legend(lines + lines2, labels + labels2, loc=0)

    st.pyplot(fig)

timing_results = {}

@contextmanager
def timer(label):
    start = time.time()
    try:
        yield
    finally:
        end = time.time()
        elapsed = (end - start) * 1000
        timing_results[label] = f"{elapsed:.2f} ms"

metrics = {
    "Keypoints in Image 1": 0,
    "Keypoints in Image 2": 0,
    "Matches Found": 0
}

uploaded_files = st.file_uploader("Choose an image...", accept_multiple_files=True, type=["jpg", "jpeg", "png"])

if len(uploaded_files) == 2:
    img1, img2 = uploaded_files
    img1 = load_image_from_bytes(img1.getvalue())
    img1_rgb = to_rgb(img1)
    gray1 = to_gray(img1)
    img2 = load_image_from_bytes(img2.getvalue())
    img2_rgb = to_rgb(img2)
    gray2 = to_gray(img2)

    col1, col2 = st.columns(2)
    col1.image(img1_rgb, use_column_width=True, caption="Image 1")
    col2.image(img2_rgb, use_column_width=True, caption="Image 2")

    with timer("Total Processing Time"):
<<<<<<< HEAD

        if deep_matcher != "None":
            detector_name = deep_matcher
            if fundamental == "None":
                fundamental = "RANSAC"
=======
        if method == "Deep":
>>>>>>> f013010c
            fundamental = fundamentals[fundamental]()
            deep_matcher = deep_matchers[deep_matcher]()

            scale = 1000 / max(img1.shape[:2])
            img1 = cv2.resize(img1, (0, 0), fx=scale, fy=scale)
            img1_rgb = to_rgb(img1)
            gray1 = to_gray(img1)
            img2 = cv2.resize(img2, (img1.shape[1], img1.shape[0]))
            img2_rgb = to_rgb(img2)
            gray2 = to_gray(img2)

            with timer("Detect and Match Time"):
                kp1, kp2 = deep_matcher(gray1, gray2)
                matches = [(i, i) for i in range(len(kp1))]

            with timer("Plotting keypoints"):
                kp1_cv = [cv2.KeyPoint(x, y, 3) for x, y in kp1.reshape(-1, 2)]
                kp2_cv = [cv2.KeyPoint(x, y, 3) for x, y in kp2.reshape(-1, 2)]
                img1_kp = draw_keypoints(img1_rgb, kp1_cv)
                img2_kp = draw_keypoints(img2_rgb, kp2_cv)
                col1.image(img1_kp, use_column_width=True, caption="Image 1")
                col2.image(img2_kp, use_column_width=True, caption="Image 2")
            
            F, inliers = fundamental.findFundamental(kp1, kp2)
            inliers = inliers > 0

            with timer("Plotting Time"):
                draw_loftr_matches(img1_rgb, img2_rgb, kp1, kp2, inliers)
                plt.axis('off')
                buffer = io.BytesIO()
                plt.savefig(buffer, format='png', bbox_inches='tight', pad_inches=0)
                buffer.seek(0)
            
            img = load_image_from_bytes(buffer.getvalue())
<<<<<<< HEAD
            st.image(img, use_column_width=True)
            matches = inliers
=======
            img_rgb = to_rgb(img)
            st.image(img_rgb, use_column_width=True)
>>>>>>> f013010c
        else:
            detector_name = detector
            detector = detectors[detector]()
            matcher = matchers[matcher]()

            with timer("Detector Processing Time"):
                kp1 = detector.detect(gray1)
                kp1 = detector.filter_points(kp1)
                kp1, des1 = detector.compute(gray1, kp1)
                kp2 = detector.detect(gray2)
                kp2 = detector.filter_points(kp2)
                kp2, des2 = detector.compute(gray2, kp2)
            
            with timer("Plotting keypoints"):
                img1_kp = draw_keypoints(img1_rgb, kp1)
                img2_kp = draw_keypoints(img2_rgb, kp2)
                col1.image(img1_kp, use_column_width=True, caption="Image 1")
                col2.image(img2_kp, use_column_width=True, caption="Image 2")

            with timer("Matcher Processing Time"):
                matches = matcher(des1, des2)
                matches = matcher.filter_matches(matches)

            st.image(draw_matches(img1_rgb, img2_rgb, kp1, kp2, matches, flags=cv2.DrawMatchesFlags_NOT_DRAW_SINGLE_POINTS))

    update_history(detector_name, len(kp1), len(kp2), len(matches), timing_results["Total Processing Time"])

    timing_data = [{"Process Type": key, "Time To Take (Miliseconds)": value} for key, value in timing_results.items()]
    st.table(timing_data)

    metrics["Keypoints in Image 1"] = len(kp1)
    metrics["Keypoints in Image 2"] = len(kp2)
    metrics["Matches Found"] = len(matches)
    
    cols = st.columns(len(metrics))
    for col, (label, value) in zip(cols, metrics.items()):
        with col:
            st.metric(label=label, value=value)

    plot_combined_chart()<|MERGE_RESOLUTION|>--- conflicted
+++ resolved
@@ -144,15 +144,7 @@
     col2.image(img2_rgb, use_column_width=True, caption="Image 2")
 
     with timer("Total Processing Time"):
-<<<<<<< HEAD
-
-        if deep_matcher != "None":
-            detector_name = deep_matcher
-            if fundamental == "None":
-                fundamental = "RANSAC"
-=======
         if method == "Deep":
->>>>>>> f013010c
             fundamental = fundamentals[fundamental]()
             deep_matcher = deep_matchers[deep_matcher]()
 
@@ -187,13 +179,9 @@
                 buffer.seek(0)
             
             img = load_image_from_bytes(buffer.getvalue())
-<<<<<<< HEAD
-            st.image(img, use_column_width=True)
-            matches = inliers
-=======
             img_rgb = to_rgb(img)
             st.image(img_rgb, use_column_width=True)
->>>>>>> f013010c
+            matches = inliers
         else:
             detector_name = detector
             detector = detectors[detector]()
@@ -203,7 +191,7 @@
                 kp1 = detector.detect(gray1)
                 kp1 = detector.filter_points(kp1)
                 kp1, des1 = detector.compute(gray1, kp1)
-                kp2 = detector.detect(gray2)
+                dector.detect(gray2)
                 kp2 = detector.filter_points(kp2)
                 kp2, des2 = detector.compute(gray2, kp2)
             
